--- conflicted
+++ resolved
@@ -1,17 +1,20 @@
 #!/bin/bash
 set -e
 
+# APP_COMMAND is passed from Dockerfile CMD, e.g., ["python", "meraki_pihole_sync.py"]
 # APP_COMMAND is passed from Dockerfile CMD, e.g., ["python", "meraki_pihole_sync.py"]
 APP_COMMAND=("$@")
 
 LOG_DIR="/app/logs"
 APP_LOG_FILE="${LOG_DIR}/sync.log" # Python script logs here (via FileHandler) and to stdout
 CRON_OUTPUT_LOG_FILE="${LOG_DIR}/cron_output.log" # Cron's stdout/stderr for the job goes here
+APP_LOG_FILE="${LOG_DIR}/sync.log" # Python script logs here (via FileHandler) and to stdout
+CRON_OUTPUT_LOG_FILE="${LOG_DIR}/cron_output.log" # Cron's stdout/stderr for the job goes here
 
+# Ensure log directory and initial log files exist. Dockerfile should also create LOG_DIR.
 # Ensure log directory and initial log files exist. Dockerfile should also create LOG_DIR.
 mkdir -p "${LOG_DIR}"
 touch "${APP_LOG_FILE}" "${CRON_OUTPUT_LOG_FILE}"
-<<<<<<< HEAD
 chmod 666 "${APP_LOG_FILE}" "${CRON_OUTPUT_LOG_FILE}"
 
 echo "Entrypoint: Running initial sync on container startup..."
@@ -20,26 +23,11 @@
 if "${APP_COMMAND[@]}"; then
     echo "Entrypoint: Initial sync script finished."
 else
-=======
-# Permissions: Dockerfile creates /app/logs. If cron runs as different user, it might need write access.
-# Usually, cron jobs run as root or the user who owns the crontab, which should be fine.
-# If issues arise, `chmod 666 "${APP_LOG_FILE}" "${CRON_OUTPUT_LOG_FILE}"` or ensuring group writability might be needed.
-
-# Run the application script once on startup
-echo "Entrypoint: Running initial sync on container startup..."
-# The Python script (APP_COMMAND) is configured to log to both its own file handler (${APP_LOG_FILE}) and stdout.
-# Docker's `logs` command will capture the stdout. We don't need to redirect shell stdout to APP_LOG_FILE here.
-if "${APP_COMMAND[@]}"; then
-    echo "Entrypoint: Initial sync script finished." # This goes to Docker logs and stdout
-else
-    # This also goes to Docker logs and stdout
->>>>>>> ae9c9ef9
     echo "Entrypoint: Initial sync script execution failed with an error code. Check ${APP_LOG_FILE} and Docker logs for details from the script."
 fi
 
 # Setup cron job
 if [ -z "$CRON_SCHEDULE" ]; then
-<<<<<<< HEAD
   echo "Entrypoint: CRON_SCHEDULE environment variable not set. Cron job will not be scheduled."
   echo "Entrypoint: Container will continue running and tailing logs."
   tail -F "${APP_LOG_FILE}" "${CRON_OUTPUT_LOG_FILE}" /dev/null
@@ -64,45 +52,4 @@
 
   echo "Entrypoint: Tailing application log (${APP_LOG_FILE}) and cron job output log (${CRON_OUTPUT_LOG_FILE})..."
   tail -F "${APP_LOG_FILE}" "${CRON_OUTPUT_LOG_FILE}"
-=======
-  echo "Entrypoint: CRON_SCHEDULE environment variable not set. Cron job will not be scheduled. Script will only run on startup."
-else
-  echo "Entrypoint: Initializing cron job with schedule: $CRON_SCHEDULE"
-  PYTHON_EXEC_PATH="/usr/local/bin/python" # Absolute path for Python in cron
-  # APP_COMMAND is ["python", "meraki_pihole_sync.py"]. We need the script part.
-  # So, ${APP_COMMAND[@]:1} gives "meraki_pihole_sync.py"
-  CRON_JOB_SCRIPT_COMMAND="${PYTHON_EXEC_PATH} ${APP_COMMAND[@]:1}"
-  CRON_JOB_FULL_COMMAND="${CRON_JOB_SCRIPT_COMMAND} >> ${CRON_OUTPUT_LOG_FILE} 2>&1"
-
-  echo "Entrypoint: Cron job command will be: ${CRON_JOB_FULL_COMMAND}"
-  echo "${CRON_SCHEDULE} ${CRON_JOB_FULL_COMMAND}" > /etc/cron.d/meraki-pihole-sync-cron
-  chmod 0644 /etc/cron.d/meraki-pihole-sync-cron
-  crontab /etc/cron.d/meraki-pihole-sync-cron
-  echo "Entrypoint: Cron job set up."
-fi
-
-# Start cron daemon in the foreground (if scheduled) and tail logs
-if [ -n "$CRON_SCHEDULE" ]; then
-  echo "Entrypoint: Starting cron daemon..."
-  # Start cron in background, then tail logs to keep container foregrounded
-  cron -f & # Start cron in foreground and background it with & if more commands follow for tailing
-  echo "Entrypoint: Tailing application log (${APP_LOG_FILE}) and cron job output log (${CRON_OUTPUT_LOG_FILE})..."
-  # Use tail -F to follow by name, handles log rotation if it ever occurs.
-  # The primary way to see live Python script output is `docker logs <container>`.
-  # Tailing these files via entrypoint is secondary but can be useful.
-  tail -F "${APP_LOG_FILE}" "${CRON_OUTPUT_LOG_FILE}"
-else
-  echo "Entrypoint: No CRON_SCHEDULE set. Script ran on startup. Container will now exit unless there's a long-running process or it's kept alive by Docker's restart policy."
-  # If there's no cron, and the initial script is short-lived, the container might stop.
-  # For a cron-based job, we usually want it to stay running.
-  # If CRON_SCHEDULE is optional and can be empty, we might need a `sleep infinity` here or rely on user's restart policy.
-  # However, the original request implied cron is central.
-  # If CRON_SCHEDULE can be legitimately empty and user wants container to stay alive, this part needs thought.
-  # For now, assuming CRON_SCHEDULE will typically be set.
-  # If it's not set, and initial run is done, this script will end, and container will stop if CMD is this script.
-  # Let's assume for now that if cron is not scheduled, the user might be running it for a one-shot task.
-  # A `tail -f /dev/null` could keep it alive if CRON_SCHEDULE is empty but we want to exec in.
-  # For now, let it exit if no cron.
-  echo "Entrypoint: Exiting as there is no cron job to keep the container running."
->>>>>>> ae9c9ef9
 fi