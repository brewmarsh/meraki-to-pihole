#!/usr/local/bin/python3
# Python script to sync Meraki client IPs to Pi-hole
"""
Meraki Pi-hole DNS Sync

This script synchronizes client information from the Meraki API to a Pi-hole instance.
It identifies Meraki clients with Fixed IP Assignments (DHCP Reservations) and
creates corresponding custom DNS records in Pi-hole. This ensures reliable local
DNS resolution for these statically assigned devices.

The script fetches clients from specified Meraki networks (or all networks in an
organization if none are specified). It then compares these clients against existing
custom DNS records in Pi-hole and makes necessary additions or updates.

Configuration is managed entirely through environment variables.
"""
import os
import sys
import requests
import logging
import time

# --- Logging Setup ---
LOG_DIR = "/app/logs"
# Ensure the directory exists. This should ideally be done in the Dockerfile,
# but this provides a fallback if running outside Docker or if permissions are tricky.
if not os.path.exists(LOG_DIR):
    try:
        os.makedirs(LOG_DIR, exist_ok=True) # exist_ok=True handles race conditions
    except OSError as e:
        # Fallback to printing to stderr if log directory creation fails
        print(f"CRITICAL: Could not create log directory {LOG_DIR}. Error: {e}", file=sys.stderr)
        # Attempt to continue by logging to stdout only, though file logging will fail.
        # This is better than crashing if the script is critical.
        logging.basicConfig(
            level=os.getenv("LOG_LEVEL", "INFO").upper(),
            format='%(asctime)s - %(levelname)s - [%(filename)s:%(lineno)d] - %(message)s',
            handlers=[logging.StreamHandler(sys.stdout)]
        )
        logging.error(f"Log directory {LOG_DIR} could not be created. Logging to stdout only.")

LOG_FILE_PATH = os.path.join(LOG_DIR, "sync.log")

# Configure root logger
# Clear any existing handlers to prevent duplicate logs if this script/module is reloaded
logger = logging.getLogger()
if logger.hasHandlers():
    logger.handlers.clear()

logging.basicConfig(
    level=os.getenv("LOG_LEVEL", "INFO").upper(),
    format='%(asctime)s - %(levelname)s - [%(filename)s:%(lineno)d] - %(message)s',
    handlers=[
        logging.FileHandler(LOG_FILE_PATH, mode='a'), # Append mode
        logging.StreamHandler(sys.stdout) # For `docker logs`
    ]
)
# --- End Logging Setup ---

# --- Constants ---
MERAKI_API_BASE_URL = "https://api.meraki.com/api/v1"

# Environment Variable Names (used for consistency)
ENV_APP_VERSION = "APP_VERSION"
ENV_COMMIT_SHA = "COMMIT_SHA"
ENV_MERAKI_API_KEY = "MERAKI_API_KEY"
ENV_MERAKI_ORG_ID = "MERAKI_ORG_ID"
ENV_MERAKI_NETWORK_IDS = "MERAKI_NETWORK_IDS"
ENV_PIHOLE_API_URL = "PIHOLE_API_URL"
ENV_PIHOLE_API_KEY = "PIHOLE_API_KEY"
ENV_HOSTNAME_SUFFIX = "HOSTNAME_SUFFIX"
ENV_CLIENT_TIMESPAN = "MERAKI_CLIENT_TIMESPAN_SECONDS"
# --- End Constants ---

def load_app_config_from_env():
    """
    Loads all application configuration from environment variables.

    Returns:
        dict: A dictionary containing the configuration parameters.
              Exits the script if mandatory variables are missing or if placeholder
              values are detected for critical settings.
    """
    config = {}
    mandatory_vars = {
        ENV_MERAKI_API_KEY: "Meraki API Key",
        ENV_MERAKI_ORG_ID: "Meraki Organization ID",
        ENV_PIHOLE_API_URL: "Pi-hole API URL",
        ENV_HOSTNAME_SUFFIX: "Hostname Suffix"
    }
    missing_vars_messages = []

    for var_name, desc in mandatory_vars.items():
        value = os.getenv(var_name)
        if not value:
            missing_vars_messages.append(f"{desc} ({var_name})")
        config[var_name.lower()] = value # Store keys in lowercase for consistent access

    if missing_vars_messages:
        logging.error(f"Missing mandatory environment variables: {', '.join(missing_vars_messages)}. Please set them and try again.")
        sys.exit(1)

    # Optional environment variables
    config["pihole_api_key"] = os.getenv(ENV_PIHOLE_API_KEY) # Can be None if Pi-hole auth is not used

    meraki_network_ids_str = os.getenv(ENV_MERAKI_NETWORK_IDS, '') # Default to empty string
    config["meraki_network_ids"] = [nid.strip() for nid in meraki_network_ids_str.split(',') if nid.strip()]

    try:
        default_timespan = "86400" # 24 hours in seconds
        config["meraki_client_timespan"] = int(os.getenv(ENV_CLIENT_TIMESPAN, default_timespan))
    except ValueError:
        logging.warning(f"Invalid value for {ENV_CLIENT_TIMESPAN}: '{os.getenv(ENV_CLIENT_TIMESPAN)}'. Using default {default_timespan} seconds (24 hours).")
        config["meraki_client_timespan"] = int(default_timespan)

    # Sanity checks for placeholder values
    if config["meraki_org_id"].upper() == "YOUR_MERAKI_ORGANIZATION_ID":
        logging.error(f"Placeholder value detected for {ENV_MERAKI_ORG_ID}. Please set a valid Organization ID.")
        sys.exit(1)
    if config["pihole_api_url"].upper() == "YOUR_PIHOLE_API_URL" or \
       "YOUR_PIHOLE_IP_OR_HOSTNAME" in config["pihole_api_url"].upper():
        logging.error(f"Placeholder value detected for {ENV_PIHOLE_API_URL}. Please set a valid Pi-hole API URL.")
        sys.exit(1)
    # Check for common example/placeholder suffixes to warn the user
    example_suffixes = [".LOCAL", ".YOURDOMAIN.LOCAL", ".YOURCUSTOMDOMAIN.LOCAL", "YOUR_HOSTNAME_SUFFIX"]
    if config["hostname_suffix"].upper() in example_suffixes:
        logging.warning(f"Possible example/placeholder value detected for {ENV_HOSTNAME_SUFFIX} ('{config['hostname_suffix']}'). Ensure this is your intended suffix.")

    logging.info("Successfully loaded configuration from environment variables.")
    return config

def _meraki_api_request(api_key, method, endpoint, params=None, data=None, attempt=1, max_attempts=3):
    """
    Helper function to make requests to the Meraki API.
    Includes error handling, rate limit handling (429), and retries.
    """
    headers = {
        "X-Cisco-Meraki-API-Key": api_key,
        "Content-Type": "application/json",
        "Accept": "application/json"
    }
    url = f"{MERAKI_API_BASE_URL}{endpoint}"

    try:
        logging.debug(f"Meraki API Request: {method} {url} Params: {params if params else 'None'}")
        response = requests.request(method, url, headers=headers, params=params, json=data, timeout=20)

        if response.status_code == 429: # Rate limit
            retry_after = int(response.headers.get("Retry-After", "60")) # Default to 60s if header missing
            logging.warning(f"Meraki API rate limit hit (Status 429) for {method} {url}. Retrying after {retry_after} seconds (attempt {attempt}/{max_attempts})...")
            if attempt < max_attempts:
                time.sleep(retry_after)
                return _meraki_api_request(api_key, method, endpoint, params, data, attempt + 1, max_attempts)
            else:
                logging.error(f"Meraki API rate limit hit, and max retries ({max_attempts}) reached for {method} {url}. Giving up.")
                return None

        response.raise_for_status() # Raises HTTPError for bad responses (4xx or 5xx)
        return response.json()
    except requests.exceptions.HTTPError as e:
        error_message = f"Meraki API HTTP error for {method} {url}: {e}."
        if e.response is not None:
            error_message += f" Status: {e.response.status_code}. Response: {e.response.text[:200] if e.response.text else 'No response text'}" # Truncate long responses
        logging.error(error_message)
    except requests.exceptions.RequestException as e: # Covers DNS errors, connection timeouts, etc.
        logging.error(f"Meraki API request failed for {method} {url} due to a network or request issue: {e}")
    return None

def get_organization_networks(api_key, org_id):
    """Fetches all networks for a given Meraki organization ID."""
    logging.info(f"Fetching networks for organization ID: {org_id}")
    endpoint = f"/organizations/{org_id}/networks"
    networks = _meraki_api_request(api_key, "GET", endpoint)
    if networks is not None:
        logging.info(f"Successfully fetched {len(networks)} networks for organization {org_id}.")
    else:
        logging.error(f"Failed to fetch networks for organization {org_id} (API request returned None or error).")
    return networks

def get_network_clients(api_key, network_id, timespan):
    """
    Fetches clients for a specific Meraki network ID seen within a given timespan.
    """
    # This is the only place this log message should appear for a given network_id per call to get_all_relevant_meraki_clients
    logging.info(f"Fetching clients for network ID: {network_id} (timespan: {timespan}s)")
    endpoint = f"/networks/{network_id}/clients"
    params = {"timespan": str(timespan), "perPage": "1000"} # Fetch up to 1000 clients, pagination not implemented for >1000
    clients = _meraki_api_request(api_key, "GET", endpoint, params=params)

    if clients is not None:
        logging.info(f"API returned {len(clients)} clients for network '{network_id}' (before filtering for fixed IPs).")
    else:
        # _meraki_api_request would have logged the error already.
        logging.warning(f"API call for clients in network {network_id} did not return data or failed.")
    return clients


def get_all_relevant_meraki_clients(api_key, config):
    """
    Fetches all Meraki clients that have a fixed IP assignment.

    It queries either all networks in the organization or a specified list of
    network IDs. Clients are filtered to include only those with a
    'fixedIpAssignment' that matches their current IP address.

    Args:
        api_key (str): The Meraki API key.
        config (dict): The application configuration dictionary.

    Returns:
        list: A list of client dictionaries, each representing a client with a
              fixed IP. Returns an empty list if no such clients are found or
              if network fetching fails.
    """
    org_id = config["meraki_org_id"]
    specified_network_ids = config["meraki_network_ids"]
    client_timespan = config["meraki_client_timespan"]

    logging.debug(f"Entering get_all_relevant_meraki_clients. Org ID: {org_id}. Specified Network IDs: {specified_network_ids if specified_network_ids else 'All'}. Client Timespan: {client_timespan}s.")
    all_clients_map = {} # Using a map keyed by client ID to ensure uniqueness if a client appears in multiple API calls (though unlikely for this use case)

    networks_to_query = []
    if not specified_network_ids:
        logging.info(f"No specific Meraki network IDs provided via {ENV_MERAKI_NETWORK_IDS}. Attempting to fetch all networks for organization ID: {org_id}.")
        organization_networks = get_organization_networks(api_key, org_id) # This is a list of dicts
        if organization_networks is not None: # API call was successful
            if not organization_networks: # Successfully fetched, but the list is empty
                 logging.info(f"Organization {org_id} has no networks according to API. No clients will be fetched.")
                 return [] # Return empty list, no networks to process
            networks_to_query = organization_networks
        else: # API call failed
            logging.warning(f"Failed to fetch networks for organization {org_id}. No clients will be fetched.")
            return [] # Return empty list
    else:
        logging.info(f"Specific Meraki network IDs provided: {specified_network_ids}. Validating and fetching details for these networks.")
        # Fetch all org networks to get names and validate IDs
        organization_networks = get_organization_networks(api_key, org_id)
        if organization_networks is None:
            logging.warning(f"Could not fetch network list for organization {org_id} to validate specified IDs. Proceeding with specified IDs directly, but network names will be 'Unknown'.")
            # Create a list of network-like dicts for consistency
            networks_to_query = [{"id": nid, "name": f"Unknown (ID: {nid})"} for nid in specified_network_ids]
        else:
            name_map = {net['id']: net['name'] for net in organization_networks}
            valid_networks_to_query = []
            for nid_spec in specified_network_ids:
                if nid_spec in name_map:
                    valid_networks_to_query.append({"id": nid_spec, "name": name_map[nid_spec]})
                else:
                    logging.warning(f"Specified network ID {nid_spec} not found in organization {org_id}. It will be skipped.")
            networks_to_query = valid_networks_to_query
            if not networks_to_query: # All specified IDs were invalid
                 logging.warning(f"None of the specified network IDs {specified_network_ids} were found/valid in organization {org_id}. No clients will be fetched.")
                 return []

    if not networks_to_query: # This check covers cases where specified_network_ids was empty and org had no networks, or all specified IDs were invalid.
        logging.info("No networks to query after initial determination. Exiting client search.")
        return []
    else:
        logging.info(f"Total networks to query: {len(networks_to_query)}. Network IDs: {[n['id'] for n in networks_to_query]}")


    for network_idx, network in enumerate(networks_to_query):
        network_id = network["id"] # network is a dict e.g. {'id': 'L_123', 'name': 'My Network'}
        network_name = network.get("name", f"ID-{network_id}")
        logging.info(f"--- Processing network {network_idx + 1}/{len(networks_to_query)}: '{network_name}' (ID: {network_id}) ---")

        clients_in_network = get_network_clients(api_key, network_id, client_timespan)

        if clients_in_network is not None:
            if clients_in_network:
                logging.debug(f"Fetched {len(clients_in_network)} clients from network '{network_name}'. Filtering for fixed IPs...")
                for client in clients_in_network:
                    client_name_desc = client.get('description')
                    client_name_dhcp = client.get('dhcpHostname')
                    client_name = client_name_desc or client_name_dhcp

                    client_ip = client.get('ip')
                    client_id = client.get('id')
                    fixed_ip_assignment_data = client.get('fixedIpAssignment')

                    if client_name and client_ip and client_id:
                        is_fixed_ip_client = False
                        if fixed_ip_assignment_data and isinstance(fixed_ip_assignment_data, dict):
                            assigned_ip = fixed_ip_assignment_data.get('ip')
                            if assigned_ip and assigned_ip == client_ip:
                                is_fixed_ip_client = True
                                logging.debug(f"Client '{client_name}' (ID: {client_id}) has a matching fixed IP assignment: {assigned_ip} in network '{network_name}'.")
                            elif assigned_ip:
                                logging.debug(f"Client '{client_name}' (ID: {client_id}) in network '{network_name}' has a fixed IP assignment ({assigned_ip}) but current IP ({client_ip}) differs. Skipping.")
                            else:
                                logging.debug(f"Client '{client_name}' (ID: {client_id}) in network '{network_name}' has a fixedIpAssignment object without an 'ip' field. Skipping.")
                        else:
                            logging.debug(f"Client '{client_name}' (ID: {client_id}) in network '{network_name}' does not have a fixed IP assignment. Skipping.")

                        if is_fixed_ip_client:
                            all_clients_map[client_id] = {
                                "name": client_name,
                                "ip": client_ip,
                                "network_id": network_id,
                                "network_name": network_name,
                                "meraki_client_id": client_id
                            }
                            logging.info(f"Relevant client with fixed IP: '{client_name}' ({client_ip}) in network '{network_name}' (Meraki ID: {client_id}) will be processed.")
                    else:
                        logging.debug(f"Skipping client (Meraki ID: {client.get('id')}, MAC: {client.get('mac')}) in network '{network_name}' due to missing name, current IP, or client ID prior to fixed IP check.")
            else:
                logging.info(f"No clients reported by API for network {network_name} (ID: {network_id}).")
        else:
            logging.warning(f"Failed to fetch clients for network {network_name} (ID: {network_id}). Skipping this network.")

        logging.info(f"--- Finished processing network {network_idx + 1}/{len(networks_to_query)}: {network_name} (ID: {network_id}) ---")

    return list(all_clients_map.values())

# --- Pi-hole API Functions ---

def _pihole_api_request(pihole_url, api_key, params):
    if not pihole_url.endswith("api.php"):
        pihole_url = pihole_url.rstrip('/') + "/api.php"

    if api_key:
        params['auth'] = api_key

    try:
        logging.debug(f"Pi-hole API Request: URL={pihole_url}, Params={params}")
        response = requests.get(pihole_url, params=params, timeout=10)
        response.raise_for_status()
        if response.text: # Response has content
            try:
                json_response = response.json()
                logging.debug(f"Pi-hole API JSON Response: {json_response}")
                return json_response
            except ValueError: # Not JSON
                logging.debug(f"Pi-hole API response was not JSON: {response.text[:200]}") # Log snippet
                # Handle common non-JSON success cases for add/delete if possible, or treat as success if status is OK.
                if response.ok:
                    if response.text.strip() == '[]': # Empty JSON array often means "no data" for 'get'
                        return {"data": []}
                    # For add/delete, Pi-hole might return simple strings or empty body on success
                    return {"success": True, "message": f"Action likely successful (non-JSON response, HTTP {response.status_code}): {response.text[:100]}"}
                # If not response.ok and not JSON:
                return {"success": False, "message": f"Request failed with status {response.status_code}, non-JSON response: {response.text[:100]}"}
        elif response.ok: # Response has no content but status is OK (e.g., 200 OK with empty body)
             logging.debug("Pi-hole API request successful with empty response body.")
             return {"success": True, "message": "Action successful (empty response)."}
        else: # Response has no content and status is not OK
            return {"success": False, "message": f"Request failed with status {response.status_code} (empty response)."}
    except requests.exceptions.HTTPError as e:
        logging.error(f"Pi-hole API HTTP error: {e} - Response: {e.response.text[:200] if e.response and e.response.text else 'No response text'}")
    except requests.exceptions.RequestException as e:
        logging.error(f"Pi-hole API request failed due to network or request issue: {e}")
    return None # Indicates a failure in the request execution itself


def get_pihole_custom_dns_records(pihole_url, api_key):
    """Fetches and parses custom DNS records from Pi-hole."""
    logging.info("Fetching existing custom DNS records from Pi-hole...")
    params = {"customdns": "", "action": "get"} # Auth is added by _pihole_api_request
    response_data = _pihole_api_request(pihole_url, api_key, params)

    records = {} # Store as {domain: [ip1, ip2]}
    if response_data and isinstance(response_data.get('data'), list):
        # Pi-hole's get customdns returns: {"data": [["domain1.com", "1.2.3.4"], ["domain2.com", "5.6.7.8"]]}
        for item in response_data['data']:
            if isinstance(item, list) and len(item) == 2:
                domain, ip_address = item
                # Ensure domain is stored consistently, e.g., lowercased
                domain_cleaned = domain.strip().lower()
                if domain_cleaned not in records:
                    records[domain_cleaned] = []
                records[domain_cleaned].append(ip_address.strip())
            else:
                logging.warning(f"Unexpected item format in Pi-hole custom DNS data: {item}")
        logging.info(f"Found {len(records)} unique domains with {sum(len(ips) for ips in records.values())} total custom DNS IP mappings in Pi-hole.")
    elif response_data: # Response received, but format is not as expected
        logging.warning(f"Pi-hole custom DNS response format unexpected or 'data' field missing/not a list: {str(response_data)[:200]}")
    else: # _pihole_api_request returned None (request failed)
        logging.error("Failed to fetch custom DNS records from Pi-hole (API request failed or returned None).")
        return None # Critical failure, cannot proceed with sync logic accurately
    return records

def add_dns_record_to_pihole(pihole_url, api_key, domain, ip_address):
    """Adds a single DNS record to Pi-hole."""
    logging.info(f"Adding DNS record to Pi-hole: {domain} -> {ip_address}")
    params = {"customdns": "", "action": "add", "domain": domain, "ip": ip_address}
    # Pi-hole add API typically returns {"success":true,"message":"Custom DNS entry [...] added"} or similar
    if response and response.get("success") is True: # Check for explicit success field
        logging.info(f"Successfully added DNS record: {domain} -> {ip_address}. Pi-hole message: {response.get('message', 'OK')}")
        return True
    # Fallback for older/different Pi-hole versions or unexpected success responses
    elif response and isinstance(response.get("message"), str) and "added" in response.get("message").lower():
        logging.info(f"Processed add DNS record for: {domain} -> {ip_address} (inferred success). Pi-hole Response: {response.get('message')}")
        return True
    else:
        logging.error(f"Failed to add DNS record {domain} -> {ip_address}. Response: {str(response)[:200]}")
        return False

def delete_dns_record_from_pihole(pihole_url, api_key, domain, ip_address):
    """Deletes a single DNS record from Pi-hole."""
    logging.info(f"Deleting DNS record from Pi-hole: {domain} -> {ip_address}")
    params = {"customdns": "", "action": "delete", "domain": domain, "ip": ip_address}
    response = _pihole_api_request(pihole_url, api_key, params)
    # Pi-hole delete API typically returns {"success":true,"message":"Custom DNS entry [...] deleted"} or "... does not exist"
    if response and response.get("success") is True:
        logging.info(f"Successfully deleted DNS record: {domain} -> {ip_address}. Pi-hole message: {response.get('message', 'OK')}")
        return True
    # Fallback for older/different Pi-hole versions or messages indicating non-existence (which is a successful deletion outcome)
    elif response and isinstance(response.get("message"), str) and \
         ("deleted" in response.get("message").lower() or "does not exist" in response.get("message").lower()):
        logging.info(f"Processed delete DNS record for: {domain} -> {ip_address} (inferred success/already gone). Pi-hole Response: {response.get('message')}")
        return True
    else:
        logging.error(f"Failed to delete DNS record {domain} -> {ip_address}. Response: {str(response)[:200]}")
        return False

def add_or_update_dns_record_in_pihole(pihole_url, api_key, domain, new_ip, existing_records_cache):
    """
    Adds or updates a DNS record in Pi-hole.
    If the domain exists with a different IP, the old IP(s) are deleted first.
    The `existing_records_cache` is modified by this function upon successful deletions/additions.
    """
    domain_cleaned = domain.strip().lower()
    new_ip_cleaned = new_ip.strip()

    if not domain_cleaned or not new_ip_cleaned: # Basic validation
        logging.warning(f"Skipping invalid record: domain='{domain}', ip='{new_ip}'")
        return False

    if existing_records_cache is None: # Should have been checked by caller, but defensive
        logging.error("Cannot add or update DNS record: existing Pi-hole records cache is None.")
        return False

    # Check if the exact domain-ip pair already exists
    if domain_cleaned in existing_records_cache and new_ip_cleaned in existing_records_cache[domain_cleaned]:
        logging.info(f"DNS record {domain_cleaned} -> {new_ip_cleaned} already exists in Pi-hole. No action needed.")
        return True

    # If domain exists, but with different IP(s), remove old ones first
    if domain_cleaned in existing_records_cache:
        logging.info(f"Domain {domain_cleaned} found in Pi-hole with IP(s): {existing_records_cache[domain_cleaned]}. Will ensure only {new_ip_cleaned} remains for this domain.")
        for old_ip in list(existing_records_cache[domain_cleaned]): # Iterate over a copy for safe removal from cache
            if old_ip != new_ip_cleaned:
                logging.info(f"Deleting old IP {old_ip} for domain {domain_cleaned} before adding new IP {new_ip_cleaned}.")
                if delete_dns_record_from_pihole(pihole_url, api_key, domain_cleaned, old_ip):
                    if old_ip in existing_records_cache[domain_cleaned]: # Update cache on successful deletion
                        existing_records_cache[domain_cleaned].remove(old_ip)
                    if not existing_records_cache[domain_cleaned]: # If all IPs for this domain were removed
                        del existing_records_cache[domain_cleaned]
                else:
                    logging.error(f"Failed to delete old record {domain_cleaned} -> {old_ip}. Halting update for this domain to avoid potential IP conflicts or orphaned entries.")
                    return False # Stop processing this domain to prevent issues

    # Add the new record
    if add_dns_record_to_pihole(pihole_url, api_key, domain_cleaned, new_ip_cleaned):
        # Update cache on successful addition
        if domain_cleaned not in existing_records_cache:
            existing_records_cache[domain_cleaned] = []
        if new_ip_cleaned not in existing_records_cache[domain_cleaned]: # Avoid duplicates if somehow added again
            existing_records_cache[domain_cleaned].append(new_ip_cleaned)
        return True
    return False

def main():
    """
    Main function to run the Meraki to Pi-hole sync process.
    Loads configuration, fetches Meraki clients, gets Pi-hole records,
    and syncs them.
    """
    # Log application version and commit SHA if available
    app_version = os.getenv(ENV_APP_VERSION, "Not Set")
    commit_sha = os.getenv(ENV_COMMIT_SHA, "Not Set")
    logging.info(f"--- Starting Meraki Pi-hole Sync Script --- Version: {app_version}, Commit: {commit_sha}")

    config = load_app_config_from_env()
    api_key = config["meraki_api_key"]
    pihole_url = config["pihole_api_url"]
    pihole_api_key = config.get("pihole_api_key") # Use .get() as it can be None
    hostname_suffix = config["hostname_suffix"]

    # Fetch relevant Meraki clients with fixed IP assignments
    # This function now iterates through all configured/discovered networks.
    meraki_clients = get_all_relevant_meraki_clients(api_key, config)

    if not meraki_clients:
        # This means no clients with fixed IPs were found across ALL processed networks.
        # Or, network fetching itself failed. get_all_relevant_meraki_clients would have logged details.
<<<<<<< HEAD
        logging.info("No relevant Meraki clients (with fixed IP assignments) were found after checking all configured/discovered networks, or network/client fetching failed.")

        # Check current log level. logging.getLogger().getEffectiveLevel() gives the numeric level.
        # logging.DEBUG is 10, logging.INFO is 20.
        if logging.getLogger().getEffectiveLevel() > logging.DEBUG:
            logging.info(f"Consider setting LOG_LEVEL=DEBUG in your .env file and restarting to get detailed client processing information if you expected clients to be found.")

        logging.info("No new DNS entries will be synced to Pi-hole.")
        # Potentially, one might want to proceed to cleanup old entries from Pi-hole even if no new Meraki clients are found.
        # For now, the script exits, matching previous behavior. If cleanup is desired, this logic would change.
        # For this iteration, keeping it simple: no new clients = no changes to Pi-hole based on Meraki data.
        logging.info("--- Sync process complete (no Meraki clients to sync to Pi-hole) ---")
        return

    logging.info(f"Found {len(meraki_clients)} Meraki client(s) with fixed IP assignments to process for Pi-hole sync.")
=======
        logging.info("No relevant Meraki clients (with fixed IP assignments) found after checking all configured/discovered networks, or network fetching failed. No sync to Pi-hole will be performed for new entries.")
        # Potentially, one might want to proceed to cleanup old entries from Pi-hole even if no new Meraki clients are found.
        # For now, the script exits, matching previous behavior. If cleanup is desired, this logic would change.
        # Consider if existing_records should be fetched and cleanup performed regardless.
        # For this iteration, keeping it simple: no new clients = no changes to Pi-hole.
        logging.info("--- Sync process complete (no clients to sync) ---")
        return

    logging.info(f"Found {len(meraki_clients)} Meraki client(s) with fixed IP assignments to process.")
>>>>>>> 2e405649

    # Fetch existing Pi-hole DNS records to compare against
    # This is now a cache that add_or_update_dns_record_in_pihole will modify.
    existing_pihole_records_cache = get_pihole_custom_dns_records(pihole_url, pihole_api_key)
    if existing_pihole_records_cache is None: # This means API call failed critically
        logging.error("Could not fetch existing Pi-hole DNS records. Halting sync to prevent erroneous changes.")
        logging.info("--- Sync process failed (Pi-hole record fetch error) ---")
        return

    successful_syncs = 0
    failed_syncs = 0
    # Sync each relevant Meraki client to Pi-hole
    for client in meraki_clients:
        # Ensure client name is sanitized for use in a hostname.
        # Replace spaces with hyphens, convert to lowercase. Other characters might need handling.
        client_name_sanitized = client['name'].replace(" ", "-").lower()
        # Further sanitization could be added here if client names contain problematic characters for hostnames.

        domain_to_sync = f"{client_name_sanitized}{hostname_suffix}"
        ip_to_sync = client["ip"]

        logging.info(f"Processing Meraki client: Name='{client['name']}', IP='{ip_to_sync}', Target DNS: {domain_to_sync} -> {ip_to_sync}")

        if add_or_update_dns_record_in_pihole(pihole_url, pihole_api_key, domain_to_sync, ip_to_sync, existing_pihole_records_cache):
            successful_syncs += 1
        else:
            failed_syncs +=1
            logging.warning(f"Failed to sync client '{client['name']}' (DNS: {domain_to_sync} -> {ip_to_sync}) to Pi-hole.")

    # TODO (Future Enhancement): Implement cleanup of stale DNS records in Pi-hole.
    # This would involve:
    # 1. Identifying all DNS records in `existing_pihole_records_cache` that match `hostname_suffix`.
    # 2. Comparing them against the list of `meraki_clients` just processed.
    # 3. If a record from Pi-hole (matching the suffix) is NOT in the `meraki_clients` list (i.e., no longer a fixed IP client),
    #    then delete it from Pi-hole.
    # This was mentioned in the README but not implemented in the original script.

    logging.info(f"--- Meraki to Pi-hole Sync Summary ---")
    logging.info(f"Successfully synced/verified {successful_syncs} client(s).")
    if failed_syncs > 0:
        logging.warning(f"Failed to sync {failed_syncs} client(s). Check logs above for details.")
    logging.info(f"Total Meraki clients processed: {len(meraki_clients)}")
    logging.info(f"--- Sync process complete ---")
<<<<<<< HEAD
=======


def main():
    config = load_app_config_from_env()
    api_key = config["meraki_api_key"]
    pihole_url = config["pihole_api_url"]
    pihole_api_key = config["pihole_api_key"]
    hostname_suffix = config["hostname_suffix"]

    # Fetch relevant Meraki clients
    clients = get_all_relevant_meraki_clients(api_key, config)
    if not clients:
        logging.info("No relevant Meraki clients found. Exiting.")
        return

    # Fetch existing Pi-hole DNS records
    existing_records = get_pihole_custom_dns_records(pihole_url, pihole_api_key)
    if existing_records is None:
        logging.error("Could not fetch existing Pi-hole DNS records. Exiting.")
        return
>>>>>>> 2e405649

    # Sync each client to Pi-hole
    for client in clients:
        domain = f"{client['name']}{hostname_suffix}".lower().replace(" ", "-")
        ip = client["ip"]
        add_or_update_dns_record_in_pihole(pihole_url, pihole_api_key, domain, ip, existing_records)

if __name__ == "__main__":
    # This is the main entry point of the script
    try:
        main()
    except Exception as e:
        logging.critical(f"An unhandled exception occurred in main: {e}", exc_info=True)
        sys.exit(1)<|MERGE_RESOLUTION|>--- conflicted
+++ resolved
@@ -484,7 +484,6 @@
     if not meraki_clients:
         # This means no clients with fixed IPs were found across ALL processed networks.
         # Or, network fetching itself failed. get_all_relevant_meraki_clients would have logged details.
-<<<<<<< HEAD
         logging.info("No relevant Meraki clients (with fixed IP assignments) were found after checking all configured/discovered networks, or network/client fetching failed.")
 
         # Check current log level. logging.getLogger().getEffectiveLevel() gives the numeric level.
@@ -500,17 +499,6 @@
         return
 
     logging.info(f"Found {len(meraki_clients)} Meraki client(s) with fixed IP assignments to process for Pi-hole sync.")
-=======
-        logging.info("No relevant Meraki clients (with fixed IP assignments) found after checking all configured/discovered networks, or network fetching failed. No sync to Pi-hole will be performed for new entries.")
-        # Potentially, one might want to proceed to cleanup old entries from Pi-hole even if no new Meraki clients are found.
-        # For now, the script exits, matching previous behavior. If cleanup is desired, this logic would change.
-        # Consider if existing_records should be fetched and cleanup performed regardless.
-        # For this iteration, keeping it simple: no new clients = no changes to Pi-hole.
-        logging.info("--- Sync process complete (no clients to sync) ---")
-        return
-
-    logging.info(f"Found {len(meraki_clients)} Meraki client(s) with fixed IP assignments to process.")
->>>>>>> 2e405649
 
     # Fetch existing Pi-hole DNS records to compare against
     # This is now a cache that add_or_update_dns_record_in_pihole will modify.
@@ -554,36 +542,6 @@
         logging.warning(f"Failed to sync {failed_syncs} client(s). Check logs above for details.")
     logging.info(f"Total Meraki clients processed: {len(meraki_clients)}")
     logging.info(f"--- Sync process complete ---")
-<<<<<<< HEAD
-=======
-
-
-def main():
-    config = load_app_config_from_env()
-    api_key = config["meraki_api_key"]
-    pihole_url = config["pihole_api_url"]
-    pihole_api_key = config["pihole_api_key"]
-    hostname_suffix = config["hostname_suffix"]
-
-    # Fetch relevant Meraki clients
-    clients = get_all_relevant_meraki_clients(api_key, config)
-    if not clients:
-        logging.info("No relevant Meraki clients found. Exiting.")
-        return
-
-    # Fetch existing Pi-hole DNS records
-    existing_records = get_pihole_custom_dns_records(pihole_url, pihole_api_key)
-    if existing_records is None:
-        logging.error("Could not fetch existing Pi-hole DNS records. Exiting.")
-        return
->>>>>>> 2e405649
-
-    # Sync each client to Pi-hole
-    for client in clients:
-        domain = f"{client['name']}{hostname_suffix}".lower().replace(" ", "-")
-        ip = client["ip"]
-        add_or_update_dns_record_in_pihole(pihole_url, pihole_api_key, domain, ip, existing_records)
-
 if __name__ == "__main__":
     # This is the main entry point of the script
     try:
