#!/usr/local/bin/python3
# Python script to sync Meraki client IPs to Pi-hole
"""
Meraki Pi-hole DNS Sync

This script synchronizes client information from the Meraki API to a Pi-hole instance.
It identifies Meraki clients with Fixed IP Assignments (DHCP Reservations) and
creates corresponding custom DNS records in Pi-hole. This ensures reliable local
DNS resolution for these statically assigned devices.

The script fetches clients from specified Meraki networks (or all networks in an
organization if none are specified). It then compares these clients against existing
custom DNS records in Pi-hole and makes necessary additions or updates.

Configuration is managed entirely through environment variables.
"""
<<<<<<< HEAD
=======
#!/usr/local/bin/python3
# Python script to sync Meraki client IPs to Pi-hole
"""
Meraki Pi-hole DNS Sync

This script synchronizes client information from the Meraki API to a Pi-hole instance.
It identifies Meraki clients with Fixed IP Assignments (DHCP Reservations) and
creates corresponding custom DNS records in Pi-hole. This ensures reliable local
DNS resolution for these statically assigned devices.

The script fetches clients from specified Meraki networks (or all networks in an
organization if none are specified). It then compares these clients against existing
custom DNS records in Pi-hole and makes necessary additions or updates.

Configuration is managed entirely through environment variables.
"""
>>>>>>> 571a863d
import os
import sys
import requests # Still needed for Pi-hole calls
import logging
import time
import meraki # Import the Meraki SDK

# --- Logging Setup ---
LOG_DIR = "/app/logs"
# Ensure the directory exists. This should ideally be done in the Dockerfile,
# but this provides a fallback if running outside Docker or if permissions are tricky.
if not os.path.exists(LOG_DIR):
    try:
        os.makedirs(LOG_DIR, exist_ok=True) # exist_ok=True handles race conditions
    except OSError as e:
        # Fallback to printing to stderr if log directory creation fails
        print(f"CRITICAL: Could not create log directory {LOG_DIR}. Error: {e}", file=sys.stderr)
        # Attempt to continue by logging to stdout only, though file logging will fail.
        # This is better than crashing if the script is critical.
        logging.basicConfig(
            level=os.getenv("LOG_LEVEL", "INFO").upper(),
            format='%(asctime)s - %(levelname)s - [%(filename)s:%(lineno)d] - %(message)s',
            handlers=[logging.StreamHandler(sys.stdout)]
        )
        logging.error(f"Log directory {LOG_DIR} could not be created. Logging to stdout only.")

LOG_FILE_PATH = os.path.join(LOG_DIR, "sync.log")

# Configure root logger
# Clear any existing handlers to prevent duplicate logs if this script/module is reloaded
logger = logging.getLogger()
if logger.hasHandlers():
    logger.handlers.clear()

logging.basicConfig(
    level=os.getenv("LOG_LEVEL", "INFO").upper(),
    format='%(asctime)s - %(levelname)s - [%(filename)s:%(lineno)d] - %(message)s',
    handlers=[
        logging.FileHandler(LOG_FILE_PATH, mode='a'), # Append mode
        logging.StreamHandler(sys.stdout) # For `docker logs`
    ]
)
# --- End Logging Setup ---

# --- Constants ---
# MERAKI_API_BASE_URL will be handled by the SDK

# Environment Variable Names (used for consistency)
ENV_APP_VERSION = "APP_VERSION"
ENV_COMMIT_SHA = "COMMIT_SHA"
ENV_MERAKI_API_KEY = "MERAKI_API_KEY"
ENV_MERAKI_ORG_ID = "MERAKI_ORG_ID"
ENV_MERAKI_NETWORK_IDS = "MERAKI_NETWORK_IDS"
ENV_PIHOLE_API_URL = "PIHOLE_API_URL"
ENV_PIHOLE_API_KEY = "PIHOLE_API_KEY"
ENV_HOSTNAME_SUFFIX = "HOSTNAME_SUFFIX"
ENV_CLIENT_TIMESPAN = "MERAKI_CLIENT_TIMESPAN_SECONDS"
# --- End Constants ---

def load_app_config_from_env():
    """
    Loads all application configuration from environment variables.

    Returns:
        dict: A dictionary containing the configuration parameters.
              Exits the script if mandatory variables are missing or if placeholder
              values are detected for critical settings.
    """
    config = {}
    mandatory_vars = {
        ENV_MERAKI_API_KEY: "Meraki API Key",
        ENV_MERAKI_ORG_ID: "Meraki Organization ID",
        ENV_PIHOLE_API_URL: "Pi-hole API URL",
        ENV_HOSTNAME_SUFFIX: "Hostname Suffix"
    }
    missing_vars_messages = []

    for var_name, desc in mandatory_vars.items():
        value = os.getenv(var_name)
        if not value:
            missing_vars_messages.append(f"{desc} ({var_name})")
        config[var_name.lower()] = value # Store keys in lowercase for consistent access

    if missing_vars_messages:
        logging.error(f"Missing mandatory environment variables: {', '.join(missing_vars_messages)}. Please set them and try again.")
        sys.exit(1)

    # Optional environment variables
    config["pihole_api_key"] = os.getenv(ENV_PIHOLE_API_KEY) # Can be None if Pi-hole auth is not used

    meraki_network_ids_str = os.getenv(ENV_MERAKI_NETWORK_IDS, '') # Default to empty string
    config["meraki_network_ids"] = [nid.strip() for nid in meraki_network_ids_str.split(',') if nid.strip()]

    try:
        default_timespan = "86400" # 24 hours in seconds
        config["meraki_client_timespan"] = int(os.getenv(ENV_CLIENT_TIMESPAN, default_timespan))
    except ValueError:
        logging.warning(f"Invalid value for {ENV_CLIENT_TIMESPAN}: '{os.getenv(ENV_CLIENT_TIMESPAN)}'. Using default {default_timespan} seconds (24 hours).")
        config["meraki_client_timespan"] = int(default_timespan)

    # Sanity checks for placeholder values
    if config["meraki_org_id"].upper() == "YOUR_MERAKI_ORGANIZATION_ID":
        logging.error(f"Placeholder value detected for {ENV_MERAKI_ORG_ID}. Please set a valid Organization ID.")
        sys.exit(1)
    if config["pihole_api_url"].upper() == "YOUR_PIHOLE_API_URL" or \
       "YOUR_PIHOLE_IP_OR_HOSTNAME" in config["pihole_api_url"].upper():
        logging.error(f"Placeholder value detected for {ENV_PIHOLE_API_URL}. Please set a valid Pi-hole API URL.")
        sys.exit(1)
    # Check for common example/placeholder suffixes to warn the user
    example_suffixes = [".LOCAL", ".YOURDOMAIN.LOCAL", ".YOURCUSTOMDOMAIN.LOCAL", "YOUR_HOSTNAME_SUFFIX"]
    if config["hostname_suffix"].upper() in example_suffixes:
        logging.warning(f"Possible example/placeholder value detected for {ENV_HOSTNAME_SUFFIX} ('{config['hostname_suffix']}'). Ensure this is your intended suffix.")

    logging.info("Successfully loaded configuration from environment variables.")
    return config

# Removed _meraki_api_request, get_organization_networks, get_network_clients
# as these will be replaced by Meraki SDK calls.

def get_all_relevant_meraki_clients(dashboard: meraki.DashboardAPI, config: dict):
    """
    Fetches all Meraki clients that have a fixed IP assignment.

    It queries either all networks in the organization or a specified list of
    network IDs. Clients are filtered to include only those with a
    'fixedIpAssignment' that matches their current IP address.

    Args:
        dashboard (meraki.DashboardAPI): Initialized Meraki Dashboard API client.
        config (dict): The application configuration dictionary.

    Returns:
        list: A list of client dictionaries, each representing a client with a
              fixed IP matching its current IP. Returns an empty list if no such
              clients are found or if network fetching fails.
    """
    org_id = config["meraki_org_id"]
    specified_network_ids = config["meraki_network_ids"]
    client_timespan = config["meraki_client_timespan"] # In seconds

    logging.debug(f"Entering get_all_relevant_meraki_clients. Org ID: {org_id}. Specified Network IDs: {specified_network_ids if specified_network_ids else 'All'}. Client Timespan: {client_timespan}s.")
    all_clients_map = {}

    networks_to_query_details = []
    try:
        if not specified_network_ids:
            logging.info(f"No specific Meraki network IDs provided. Fetching all networks for organization ID: {org_id}.")
            # total_pages='all' should handle pagination for networks if there are many.
            organization_networks = dashboard.organizations.getOrganizationNetworks(organizationId=org_id, total_pages='all')
            if not organization_networks:
                logging.info(f"Organization {org_id} has no networks according to API. No clients will be fetched.")
                return []
            networks_to_query_details = organization_networks
        else:
            logging.info(f"Specific Meraki network IDs provided: {specified_network_ids}. Validating and fetching details for these networks.")
            # Fetch all org networks to get names and validate IDs, then filter.
            all_org_networks = dashboard.organizations.getOrganizationNetworks(organizationId=org_id, total_pages='all')
            if not all_org_networks: # Should not happen if IDs are specified, but defensive.
                logging.warning(f"Could not fetch network list for organization {org_id} to validate specified IDs. Proceeding with specified IDs directly, but network names will be 'Unknown'.")
                networks_to_query_details = [{"id": nid, "name": f"Unknown (ID: {nid})"} for nid in specified_network_ids]
            else:
                name_map = {net['id']: net['name'] for net in all_org_networks}
                for nid_spec in specified_network_ids:
                    if nid_spec in name_map:
                        networks_to_query_details.append({"id": nid_spec, "name": name_map[nid_spec]})
                    else:
                        logging.warning(f"Specified network ID {nid_spec} not found in organization {org_id}. It will be skipped.")
                if not networks_to_query_details:
                    logging.warning(f"None of the specified network IDs {specified_network_ids} were found/valid in organization {org_id}. No clients will be fetched.")
                    return []
    except meraki.exceptions.APIError as e:
        logging.error(f"Meraki API error while fetching networks for organization {org_id}: {e}")
        return [] # Critical error, cannot proceed

    if not networks_to_query_details:
        logging.info("No networks to query after initial determination. Exiting client search.")
        return []
    else:
        logging.info(f"Total networks to query: {len(networks_to_query_details)}. Network IDs: {[n['id'] for n in networks_to_query_details]}")
<<<<<<< HEAD

    for network_idx, network_detail in enumerate(networks_to_query_details):
        network_id = network_detail["id"]
        network_name = network_detail.get("name", f"ID-{network_id}")
        logging.info(f"--- Processing network {network_idx + 1}/{len(networks_to_query_details)}: '{network_name}' (ID: {network_id}) ---")

        mac_to_reserved_ip_map = {}
        try:
            # Attempt to get DHCP subnet configurations, which should include fixed IP assignments.
            # This endpoint is typically for networks with an MX appliance.
            # Using a more general approach: getNetworkApplianceDhcpSubnets
            # This might return a list of subnets for the network.
            # Each subnet object could have 'fixedIpAssignments' or 'reservedIpRanges'.
            # The SDK documentation for getNetworkApplianceDhcpSubnets indicates it returns a list of subnet DHCP settings.
            # Each item in this list can have a "fixedIpAssignments" key, which is a list of assignment objects.
            # Each assignment object has "mac", "name", "ip".
            logging.debug(f"Fetching DHCP subnet info for network {network_id} to find fixed IP assignments.")
            # This call might fail if the network is not an Appliance network or has no DHCP settings.
            # The SDK might return an empty list or raise an APIError (e.g., 404 if endpoint not applicable).
            appliance_dhcp_subnets = []
            try:
                # Check if network is an appliance network first.
                # This might be an over-optimization; let's try fetching directly and handle errors.
                # network_info = dashboard.networks.getNetwork(network_id)
                # if 'appliance' in network_info.get('productTypes', []):
                appliance_dhcp_subnets = dashboard.appliance.getNetworkApplianceDhcpSubnets(network_id)
                # else:
                #    logging.info(f"Network {network_name} (ID: {network_id}) is not an Appliance network or does not have DHCP subnets configured via API. Skipping DHCP reservation check for it.")

            except meraki.exceptions.APIError as e:
                if e.status == 404 and "The requested URL was not found on the server." in str(e.message): # More specific check
                    logging.info(f"No DHCP subnet/VLAN configuration found via API for network {network_name} (ID: {network_id}) (Endpoint not found - likely not an MX network or no DHCP configured). Will rely on client.fixedIp if available.")
                else:
                    logging.warning(f"Could not retrieve DHCP subnet/VLANs info for network {network_name} (ID: {network_id}) to check reservations: {e}. Will rely on client.fixedIp if available.")

            if appliance_dhcp_subnets: # Could be a list of subnets/VLANs
                for subnet_info in appliance_dhcp_subnets: # Iterate through each subnet/VLAN's DHCP settings
                    if subnet_info and 'fixedIpAssignments' in subnet_info:
                        for mac, assignment_details in subnet_info['fixedIpAssignments'].items(): # It's a dict keyed by MAC
                            # assignment_details is like: {"ip": "192.168.1.10", "name": "mydevice"}
                            if mac and assignment_details.get('ip'):
                                mac_to_reserved_ip_map[mac.lower()] = assignment_details['ip']
                                logging.debug(f"Found configured DHCP reservation in network {network_id}: MAC {mac.lower()} -> IP {assignment_details['ip']} (Name: {assignment_details.get('name', 'N/A')})")
                logging.info(f"Found {len(mac_to_reserved_ip_map)} DHCP fixed IP reservations in network {network_name} (ID: {network_id}).")


            # Fetch clients for the network
            clients_in_network = dashboard.networks.getNetworkClients(networkId=network_id, timespan=client_timespan, perPage=1000, total_pages='all')

            if clients_in_network:
                logging.info(f"SDK returned {len(clients_in_network)} clients for network '{network_name}' (ID: {network_id}).")
                logging.debug(f"Filtering {len(clients_in_network)} clients from network '{network_name}'...")
=======

    for network_idx, network_detail in enumerate(networks_to_query_details):
        network_id = network_detail["id"]
        network_name = network_detail.get("name", f"ID-{network_id}")
        logging.info(f"--- Processing network {network_idx + 1}/{len(networks_to_query_details)}: '{network_name}' (ID: {network_id}) ---")

        try:
            # SDK handles pagination if more than 1000 clients and total_pages is not -1 (or use perPage with total_pages)
            # The `timespan` parameter in SDK is in seconds.
            # The SDK's getNetworkClients already returns a list of client dicts.
            clients_in_network = dashboard.networks.getNetworkClients(networkId=network_id, timespan=client_timespan, perPage=1000, total_pages='all')

            if clients_in_network:
                logging.info(f"SDK returned {len(clients_in_network)} clients for network '{network_name}' (ID: {network_id}) (before filtering for fixed IPs).")
                logging.debug(f"Filtering {len(clients_in_network)} clients from network '{network_name}' for fixed IPs...")
>>>>>>> 571a863d
                for client in clients_in_network:
                    # SDK returns client objects as dictionaries.
                    # Attributes to check: 'description', 'dhcpHostname', 'ip', 'id', and 'fixedIp' (for reserved IP) or 'ip' for current.
                    # The key: is the client's *configured* "Fixed IP" (often called DHCP reservation in UI) the same as its *current* `ip`?
                    # The Meraki client object from getNetworkClients has:
                    # - `ip`: Current IP address of the client.
                    # - `dhcpHostname`: The hostname of a client as reported by DHCP.
                    # - `description`: The description of the client.
                    # - `fixedIp`: The fixed IP address of the client (if assigned). IMPORTANT: This is the *configured* fixed IP.
                    # - `id`: The Meraki client ID.

                    client_name_desc = client.get('description')
                    client_name_dhcp = client.get('dhcpHostname')
<<<<<<< HEAD
                    client_name = client_name_desc or client_name_dhcp

                    current_ip = client.get('ip')
                    client_id = client.get('id')
                    client_mac = client.get('mac')

                    # Try to get configured fixed IP from DHCP reservations map first
                    configured_fixed_ip = None
                    if client_mac:
                        configured_fixed_ip = mac_to_reserved_ip_map.get(client_mac.lower())
                        if configured_fixed_ip:
                            logging.debug(f"Client '{client_name}' (MAC: {client_mac.lower()}) found in DHCP reservations with IP {configured_fixed_ip}.")

                    # Fallback or alternative: check client.get('fixedIp') if not found in DHCP reservations
                    # This field might be populated for non-DHCP fixed IP assignments or by different Meraki device types.
                    if not configured_fixed_ip and client.get('fixedIp'):
                        configured_fixed_ip_from_client_obj = client.get('fixedIp')
                        logging.debug(f"Client '{client_name}' (MAC: {client_mac.lower()}) not in DHCP reservations map, but client object has fixedIp: {configured_fixed_ip_from_client_obj}. Using this.")
                        configured_fixed_ip = configured_fixed_ip_from_client_obj
                        # No, if it's not in the authoritative reservation list, we should not use client.fixedIp as it was unreliable.
                        # We only trust the DHCP reservation list now.
                        # However, if the reservation list is empty (e.g. non-MX network), client.fixedIp is our only hope.
                        # Let's refine: if mac_to_reserved_ip_map is populated, it's the source of truth.
                        # If mac_to_reserved_ip_map is empty (e.g. API call failed or no reservations), then we can try client.get('fixedIp') as a fallback.
                        if mac_to_reserved_ip_map: # If we have an authoritative list, ignore client.fixedIp
                             configured_fixed_ip = None # Ensure we only use the map if it exists
                        # If map is empty, then client.get('fixedIp') is the only info we might have.
                        # This logic is getting complex. Let's simplify:
                        # Priority 1: DHCP reservations.
                        # Priority 2 (fallback if no DHCP reservations found for the *entire network*): client.get('fixedIp').

                    if not configured_fixed_ip and not mac_to_reserved_ip_map: # If no DHCP reservations were found for the network at all
                        configured_fixed_ip = client.get('fixedIp') # Fallback to the client's reported fixedIp
                        if configured_fixed_ip:
                             logging.debug(f"No DHCP reservations found for network {network_name}. Client '{client_name}' (MAC: {client_mac.lower()}) has fixedIp attribute: {configured_fixed_ip}. Using this as potential configured IP.")


                    if client_name and current_ip and client_id:
                        if configured_fixed_ip and configured_fixed_ip == current_ip:
                            all_clients_map[client_id] = {
                                "name": client_name, "ip": current_ip,
                                "network_id": network_id, "network_name": network_name,
                                "meraki_client_id": client_id
                            }
                            logging.info(f"Relevant client: '{client_name}' (IP: {current_ip}, Meraki ID: {client_id}) in network '{network_name}'. Configured Fixed IP ({configured_fixed_ip}) matches current IP. Will be processed.")
                        elif configured_fixed_ip:
                            logging.debug(f"Client '{client_name}' (ID: {client_id}) in network '{network_name}' has configured Fixed IP ({configured_fixed_ip}) but current IP ({current_ip}) differs. Skipping.")
                        else:
                            logging.debug(f"Client '{client_name}' (ID: {client_id}) in network '{network_name}' does not have a usable Fixed IP assignment (Configured: '{configured_fixed_ip}', MAC in map: {bool(client_mac and client_mac.lower() in mac_to_reserved_ip_map)}). Skipping.")
=======
                    client_name = client_name_desc or client_name_dhcp # Prioritize description if available

                    current_ip = client.get('ip')
                    client_id = client.get('id') # Meraki's own ID for the client
                    configured_fixed_ip = client.get('fixedIp') # This is the key field from the SDK for fixed IP

                    if client_name and current_ip and client_id:
                        if configured_fixed_ip and configured_fixed_ip == current_ip:
                            # This client has a fixed IP configured AND is currently using it.
                            all_clients_map[client_id] = {
                                "name": client_name,
                                "ip": current_ip, # This is the IP to sync
                                "network_id": network_id,
                                "network_name": network_name,
                                "meraki_client_id": client_id
                            }
                            logging.info(f"Relevant client: '{client_name}' (IP: {current_ip}, Meraki ID: {client_id}) in network '{network_name}' has matching fixed IP. Will be processed.")
                        elif configured_fixed_ip: # Fixed IP is configured, but different from current IP
                            logging.debug(f"Client '{client_name}' (ID: {client_id}) in network '{network_name}' has a configured fixed IP ({configured_fixed_ip}) but current IP ({current_ip}) differs. Skipping.")
                        else: # No fixed IP configured for this client
                            logging.debug(f"Client '{client_name}' (ID: {client_id}) in network '{network_name}' does not have a fixed IP assignment (fixedIp field is '{configured_fixed_ip}'). Skipping.")
>>>>>>> 571a863d
                    else:
                        logging.debug(f"Skipping client (Meraki ID: {client.get('id')}, MAC: {client.get('mac')}) in network '{network_name}' due to missing name, current IP, or client ID.")
            else:
                logging.info(f"No clients reported by SDK for network {network_name} (ID: {network_id}).")

        except meraki.exceptions.APIError as e:
<<<<<<< HEAD
            logging.error(f"Meraki API error during processing of network {network_name} (ID: {network_id}): {e}")
        except Exception as e:
            logging.error(f"An unexpected error occurred while processing network {network_name} (ID: {network_id}): {e}", exc_info=True)
=======
            logging.error(f"Meraki API error while fetching clients for network {network_name} (ID: {network_id}): {e}")
            # Continue to the next network
        except Exception as e:
            logging.error(f"An unexpected error occurred while processing network {network_name} (ID: {network_id}): {e}", exc_info=True)

>>>>>>> 571a863d

        logging.info(f"--- Finished processing network {network_idx + 1}/{len(networks_to_query_details)}: {network_name} (ID: {network_id}) ---")

    return list(all_clients_map.values())

# --- Pi-hole API Functions ---

def _pihole_api_request(pihole_url, api_key, params):
    if not pihole_url.endswith("api.php"):
        pihole_url = pihole_url.rstrip('/') + "/api.php"

    if api_key:
        params['auth'] = api_key

    try:
        logging.debug(f"Pi-hole API Request: URL={pihole_url}, Params={params}")
        response = requests.get(pihole_url, params=params, timeout=10)
        response.raise_for_status()
        if response.text: # Response has content
            try:
                json_response = response.json()
                logging.debug(f"Pi-hole API JSON Response: {json_response}")
                return json_response
            except ValueError: # Not JSON
                logging.debug(f"Pi-hole API response was not JSON: {response.text[:200]}") # Log snippet
                # Handle common non-JSON success cases for add/delete if possible, or treat as success if status is OK.
                if response.ok:
                    if response.text.strip() == '[]': # Empty JSON array often means "no data" for 'get'
                        return {"data": []}
                    # For add/delete, Pi-hole might return simple strings or empty body on success
                    return {"success": True, "message": f"Action likely successful (non-JSON response, HTTP {response.status_code}): {response.text[:100]}"}
                # If not response.ok and not JSON:
                return {"success": False, "message": f"Request failed with status {response.status_code}, non-JSON response: {response.text[:100]}"}
        elif response.ok: # Response has no content but status is OK (e.g., 200 OK with empty body)
             logging.debug("Pi-hole API request successful with empty response body.")
             return {"success": True, "message": "Action successful (empty response)."}
        else: # Response has no content and status is not OK
            return {"success": False, "message": f"Request failed with status {response.status_code} (empty response)."}
    except requests.exceptions.HTTPError as e:
        logging.error(f"Pi-hole API HTTP error: {e} - Response: {e.response.text[:200] if e.response and e.response.text else 'No response text'}")
    except requests.exceptions.RequestException as e:
        logging.error(f"Pi-hole API request failed due to network or request issue: {e}")
    return None # Indicates a failure in the request execution itself


def get_pihole_custom_dns_records(pihole_url, api_key):
    """Fetches and parses custom DNS records from Pi-hole."""
    logging.info("Fetching existing custom DNS records from Pi-hole...")
    params = {"customdns": "", "action": "get"} # Auth is added by _pihole_api_request
    response_data = _pihole_api_request(pihole_url, api_key, params)

    records = {} # Store as {domain: [ip1, ip2]}
    if response_data and isinstance(response_data.get('data'), list):
        # Pi-hole's get customdns returns: {"data": [["domain1.com", "1.2.3.4"], ["domain2.com", "5.6.7.8"]]}
        for item in response_data['data']:
            if isinstance(item, list) and len(item) == 2:
                domain, ip_address = item
                # Ensure domain is stored consistently, e.g., lowercased
                domain_cleaned = domain.strip().lower()
                if domain_cleaned not in records:
                    records[domain_cleaned] = []
                records[domain_cleaned].append(ip_address.strip())
            else:
                logging.warning(f"Unexpected item format in Pi-hole custom DNS data: {item}")
        logging.info(f"Found {len(records)} unique domains with {sum(len(ips) for ips in records.values())} total custom DNS IP mappings in Pi-hole.")
    elif response_data: # Response received, but format is not as expected
        logging.warning(f"Pi-hole custom DNS response format unexpected or 'data' field missing/not a list: {str(response_data)[:200]}")
    else: # _pihole_api_request returned None (request failed)
        logging.error("Failed to fetch custom DNS records from Pi-hole (API request failed or returned None).")
        return None # Critical failure, cannot proceed with sync logic accurately
    return records

def add_dns_record_to_pihole(pihole_url, api_key, domain, ip_address):
    """Adds a single DNS record to Pi-hole."""
    logging.info(f"Adding DNS record to Pi-hole: {domain} -> {ip_address}")
    params = {"customdns": "", "action": "add", "domain": domain, "ip": ip_address}
    # Pi-hole add API typically returns {"success":true,"message":"Custom DNS entry [...] added"} or similar
    if response and response.get("success") is True: # Check for explicit success field
        logging.info(f"Successfully added DNS record: {domain} -> {ip_address}. Pi-hole message: {response.get('message', 'OK')}")
        return True
    # Fallback for older/different Pi-hole versions or unexpected success responses
    elif response and isinstance(response.get("message"), str) and "added" in response.get("message").lower():
        logging.info(f"Processed add DNS record for: {domain} -> {ip_address} (inferred success). Pi-hole Response: {response.get('message')}")
        return True
    else:
        logging.error(f"Failed to add DNS record {domain} -> {ip_address}. Response: {str(response)[:200]}")
        return False

def delete_dns_record_from_pihole(pihole_url, api_key, domain, ip_address):
    """Deletes a single DNS record from Pi-hole."""
    logging.info(f"Deleting DNS record from Pi-hole: {domain} -> {ip_address}")
    params = {"customdns": "", "action": "delete", "domain": domain, "ip": ip_address}
    response = _pihole_api_request(pihole_url, api_key, params)
    # Pi-hole delete API typically returns {"success":true,"message":"Custom DNS entry [...] deleted"} or "... does not exist"
    if response and response.get("success") is True:
        logging.info(f"Successfully deleted DNS record: {domain} -> {ip_address}. Pi-hole message: {response.get('message', 'OK')}")
        return True
    # Fallback for older/different Pi-hole versions or messages indicating non-existence (which is a successful deletion outcome)
    elif response and isinstance(response.get("message"), str) and \
         ("deleted" in response.get("message").lower() or "does not exist" in response.get("message").lower()):
        logging.info(f"Processed delete DNS record for: {domain} -> {ip_address} (inferred success/already gone). Pi-hole Response: {response.get('message')}")
        return True
    else:
        logging.error(f"Failed to delete DNS record {domain} -> {ip_address}. Response: {str(response)[:200]}")
        return False

def add_or_update_dns_record_in_pihole(pihole_url, api_key, domain, new_ip, existing_records_cache):
    """
    Adds or updates a DNS record in Pi-hole.
    If the domain exists with a different IP, the old IP(s) are deleted first.
    The `existing_records_cache` is modified by this function upon successful deletions/additions.
    """
    domain_cleaned = domain.strip().lower()
    new_ip_cleaned = new_ip.strip()

    if not domain_cleaned or not new_ip_cleaned: # Basic validation
        logging.warning(f"Skipping invalid record: domain='{domain}', ip='{new_ip}'")
        return False

    if existing_records_cache is None: # Should have been checked by caller, but defensive
        logging.error("Cannot add or update DNS record: existing Pi-hole records cache is None.")
        return False

    # Check if the exact domain-ip pair already exists
    if domain_cleaned in existing_records_cache and new_ip_cleaned in existing_records_cache[domain_cleaned]:
        logging.info(f"DNS record {domain_cleaned} -> {new_ip_cleaned} already exists in Pi-hole. No action needed.")
        return True

    # If domain exists, but with different IP(s), remove old ones first
    if domain_cleaned in existing_records_cache:
        logging.info(f"Domain {domain_cleaned} found in Pi-hole with IP(s): {existing_records_cache[domain_cleaned]}. Will ensure only {new_ip_cleaned} remains for this domain.")
        for old_ip in list(existing_records_cache[domain_cleaned]): # Iterate over a copy for safe removal from cache
            if old_ip != new_ip_cleaned:
                logging.info(f"Deleting old IP {old_ip} for domain {domain_cleaned} before adding new IP {new_ip_cleaned}.")
                if delete_dns_record_from_pihole(pihole_url, api_key, domain_cleaned, old_ip):
                    if old_ip in existing_records_cache[domain_cleaned]: # Update cache on successful deletion
                        existing_records_cache[domain_cleaned].remove(old_ip)
                    if not existing_records_cache[domain_cleaned]: # If all IPs for this domain were removed
                        del existing_records_cache[domain_cleaned]
                else:
                    logging.error(f"Failed to delete old record {domain_cleaned} -> {old_ip}. Halting update for this domain to avoid potential IP conflicts or orphaned entries.")
                    return False # Stop processing this domain to prevent issues

    # Add the new record
    if add_dns_record_to_pihole(pihole_url, api_key, domain_cleaned, new_ip_cleaned):
        # Update cache on successful addition
        if domain_cleaned not in existing_records_cache:
            existing_records_cache[domain_cleaned] = []
        if new_ip_cleaned not in existing_records_cache[domain_cleaned]: # Avoid duplicates if somehow added again
            existing_records_cache[domain_cleaned].append(new_ip_cleaned)
        return True
    return False

def main():
    """
    Main function to run the Meraki to Pi-hole sync process.
    Loads configuration, fetches Meraki clients, gets Pi-hole records,
    and syncs them.
    """
    # Log application version and commit SHA if available
    app_version = os.getenv(ENV_APP_VERSION, "Not Set")
    commit_sha = os.getenv(ENV_COMMIT_SHA, "Not Set")
    logging.info(f"--- Starting Meraki Pi-hole Sync Script --- Version: {app_version}, Commit: {commit_sha}")

    config = load_app_config_from_env()
    meraki_api_key = config["meraki_api_key"] # Renamed for clarity with SDK
    pihole_url = config["pihole_api_url"]
    pihole_api_key = config.get("pihole_api_key") # Use .get() as it can be None
    hostname_suffix = config["hostname_suffix"]

    # Initialize Meraki Dashboard API client
    # SDK handles API key, retries, logging (can be configured), etc.
    # `suppress_logging=True` for SDK's internal logger if we want to rely solely on our script's logger for Meraki calls.
    # Or, let SDK log at its default level (INFO) or configure it via `log_level`.
    # For now, let's allow SDK's default logging and see.
    # `output_log=False` might also be relevant if we don't want SDK to print to console by default.
    # Let's start simple and adjust if SDK logging is too verbose or conflicts.
    # The SDK will use the MERAKI_PYTHON_SDK_LOG_FILE and MERAKI_PYTHON_SDK_LOG_LEVEL env vars if set.
    # We can also pass `logger` instance to it.
    # For now, let's use `print_console=False` to avoid duplicate console output if SDK also logs to console.
    # The SDK's logger can be noisy with DEBUG level; our script's DEBUG is more targeted.
    dashboard = meraki.DashboardAPI(
        api_key=meraki_api_key,
        output_log=False, # We handle our own logging to console/file via script's logger
        print_console=False, # Explicitly false
        suppress_logging=True # Suppress SDK's own logger; we will log API calls if needed at debug level
    )


    # Fetch relevant Meraki clients with fixed IP assignments using the SDK
    meraki_clients = get_all_relevant_meraki_clients(dashboard, config)

    if not meraki_clients:
        # This means no clients with fixed IPs (matching current IP) were found across ALL processed networks.
        # Or, network fetching itself failed. get_all_relevant_meraki_clients would have logged details.
        logging.info("No relevant Meraki clients (with fixed IP assignments) were found after checking all configured/discovered networks, or network/client fetching failed.")

        # Check current log level. logging.getLogger().getEffectiveLevel() gives the numeric level.
        # logging.DEBUG is 10, logging.INFO is 20.
        if logging.getLogger().getEffectiveLevel() > logging.DEBUG:
            logging.info(f"Consider setting LOG_LEVEL=DEBUG in your .env file and restarting to get detailed client processing information if you expected clients to be found.")

        logging.info("No new DNS entries will be synced to Pi-hole.")
        # Potentially, one might want to proceed to cleanup old entries from Pi-hole even if no new Meraki clients are found.
        # For now, the script exits, matching previous behavior. If cleanup is desired, this logic would change.
        # For this iteration, keeping it simple: no new clients = no changes to Pi-hole based on Meraki data.
        logging.info("--- Sync process complete (no Meraki clients to sync to Pi-hole) ---")
        return

    logging.info(f"Found {len(meraki_clients)} Meraki client(s) with fixed IP assignments to process for Pi-hole sync.")

    # Fetch existing Pi-hole DNS records to compare against
    # This is now a cache that add_or_update_dns_record_in_pihole will modify.
    existing_pihole_records_cache = get_pihole_custom_dns_records(pihole_url, pihole_api_key)
    if existing_pihole_records_cache is None: # This means API call failed critically
        logging.error("Could not fetch existing Pi-hole DNS records. Halting sync to prevent erroneous changes.")
        logging.info("--- Sync process failed (Pi-hole record fetch error) ---")
        return

    successful_syncs = 0
    failed_syncs = 0
    # Sync each relevant Meraki client to Pi-hole
    for client in meraki_clients:
        # Ensure client name is sanitized for use in a hostname.
        # Replace spaces with hyphens, convert to lowercase. Other characters might need handling.
        client_name_sanitized = client['name'].replace(" ", "-").lower()
        # Further sanitization could be added here if client names contain problematic characters for hostnames.

        domain_to_sync = f"{client_name_sanitized}{hostname_suffix}"
        ip_to_sync = client["ip"]

        logging.info(f"Processing Meraki client: Name='{client['name']}', IP='{ip_to_sync}', Target DNS: {domain_to_sync} -> {ip_to_sync}")

        if add_or_update_dns_record_in_pihole(pihole_url, pihole_api_key, domain_to_sync, ip_to_sync, existing_pihole_records_cache):
            successful_syncs += 1
        else:
            failed_syncs +=1
            logging.warning(f"Failed to sync client '{client['name']}' (DNS: {domain_to_sync} -> {ip_to_sync}) to Pi-hole.")

    # TODO (Future Enhancement): Implement cleanup of stale DNS records in Pi-hole.
    # This would involve:
    # 1. Identifying all DNS records in `existing_pihole_records_cache` that match `hostname_suffix`.
    # 2. Comparing them against the list of `meraki_clients` just processed.
    # 3. If a record from Pi-hole (matching the suffix) is NOT in the `meraki_clients` list (i.e., no longer a fixed IP client),
    #    then delete it from Pi-hole.
    # This was mentioned in the README but not implemented in the original script.

    logging.info(f"--- Meraki to Pi-hole Sync Summary ---")
    logging.info(f"Successfully synced/verified {successful_syncs} client(s).")
    if failed_syncs > 0:
        logging.warning(f"Failed to sync {failed_syncs} client(s). Check logs above for details.")
    logging.info(f"Total Meraki clients processed: {len(meraki_clients)}")
    logging.info(f"--- Sync process complete ---")


if __name__ == "__main__":
    # This is the main entry point of the script
    try:
        main()
    except Exception as e:
        logging.critical(f"An unhandled exception occurred in main: {e}", exc_info=True)
        sys.exit(1)<|MERGE_RESOLUTION|>--- conflicted
+++ resolved
@@ -14,8 +14,6 @@
 
 Configuration is managed entirely through environment variables.
 """
-<<<<<<< HEAD
-=======
 #!/usr/local/bin/python3
 # Python script to sync Meraki client IPs to Pi-hole
 """
@@ -32,7 +30,6 @@
 
 Configuration is managed entirely through environment variables.
 """
->>>>>>> 571a863d
 import os
 import sys
 import requests # Still needed for Pi-hole calls
@@ -212,7 +209,6 @@
         return []
     else:
         logging.info(f"Total networks to query: {len(networks_to_query_details)}. Network IDs: {[n['id'] for n in networks_to_query_details]}")
-<<<<<<< HEAD
 
     for network_idx, network_detail in enumerate(networks_to_query_details):
         network_id = network_detail["id"]
@@ -265,23 +261,6 @@
             if clients_in_network:
                 logging.info(f"SDK returned {len(clients_in_network)} clients for network '{network_name}' (ID: {network_id}).")
                 logging.debug(f"Filtering {len(clients_in_network)} clients from network '{network_name}'...")
-=======
-
-    for network_idx, network_detail in enumerate(networks_to_query_details):
-        network_id = network_detail["id"]
-        network_name = network_detail.get("name", f"ID-{network_id}")
-        logging.info(f"--- Processing network {network_idx + 1}/{len(networks_to_query_details)}: '{network_name}' (ID: {network_id}) ---")
-
-        try:
-            # SDK handles pagination if more than 1000 clients and total_pages is not -1 (or use perPage with total_pages)
-            # The `timespan` parameter in SDK is in seconds.
-            # The SDK's getNetworkClients already returns a list of client dicts.
-            clients_in_network = dashboard.networks.getNetworkClients(networkId=network_id, timespan=client_timespan, perPage=1000, total_pages='all')
-
-            if clients_in_network:
-                logging.info(f"SDK returned {len(clients_in_network)} clients for network '{network_name}' (ID: {network_id}) (before filtering for fixed IPs).")
-                logging.debug(f"Filtering {len(clients_in_network)} clients from network '{network_name}' for fixed IPs...")
->>>>>>> 571a863d
                 for client in clients_in_network:
                     # SDK returns client objects as dictionaries.
                     # Attributes to check: 'description', 'dhcpHostname', 'ip', 'id', and 'fixedIp' (for reserved IP) or 'ip' for current.
@@ -295,7 +274,6 @@
 
                     client_name_desc = client.get('description')
                     client_name_dhcp = client.get('dhcpHostname')
-<<<<<<< HEAD
                     client_name = client_name_desc or client_name_dhcp
 
                     current_ip = client.get('ip')
@@ -345,46 +323,15 @@
                             logging.debug(f"Client '{client_name}' (ID: {client_id}) in network '{network_name}' has configured Fixed IP ({configured_fixed_ip}) but current IP ({current_ip}) differs. Skipping.")
                         else:
                             logging.debug(f"Client '{client_name}' (ID: {client_id}) in network '{network_name}' does not have a usable Fixed IP assignment (Configured: '{configured_fixed_ip}', MAC in map: {bool(client_mac and client_mac.lower() in mac_to_reserved_ip_map)}). Skipping.")
-=======
-                    client_name = client_name_desc or client_name_dhcp # Prioritize description if available
-
-                    current_ip = client.get('ip')
-                    client_id = client.get('id') # Meraki's own ID for the client
-                    configured_fixed_ip = client.get('fixedIp') # This is the key field from the SDK for fixed IP
-
-                    if client_name and current_ip and client_id:
-                        if configured_fixed_ip and configured_fixed_ip == current_ip:
-                            # This client has a fixed IP configured AND is currently using it.
-                            all_clients_map[client_id] = {
-                                "name": client_name,
-                                "ip": current_ip, # This is the IP to sync
-                                "network_id": network_id,
-                                "network_name": network_name,
-                                "meraki_client_id": client_id
-                            }
-                            logging.info(f"Relevant client: '{client_name}' (IP: {current_ip}, Meraki ID: {client_id}) in network '{network_name}' has matching fixed IP. Will be processed.")
-                        elif configured_fixed_ip: # Fixed IP is configured, but different from current IP
-                            logging.debug(f"Client '{client_name}' (ID: {client_id}) in network '{network_name}' has a configured fixed IP ({configured_fixed_ip}) but current IP ({current_ip}) differs. Skipping.")
-                        else: # No fixed IP configured for this client
-                            logging.debug(f"Client '{client_name}' (ID: {client_id}) in network '{network_name}' does not have a fixed IP assignment (fixedIp field is '{configured_fixed_ip}'). Skipping.")
->>>>>>> 571a863d
                     else:
                         logging.debug(f"Skipping client (Meraki ID: {client.get('id')}, MAC: {client.get('mac')}) in network '{network_name}' due to missing name, current IP, or client ID.")
             else:
                 logging.info(f"No clients reported by SDK for network {network_name} (ID: {network_id}).")
 
         except meraki.exceptions.APIError as e:
-<<<<<<< HEAD
             logging.error(f"Meraki API error during processing of network {network_name} (ID: {network_id}): {e}")
         except Exception as e:
             logging.error(f"An unexpected error occurred while processing network {network_name} (ID: {network_id}): {e}", exc_info=True)
-=======
-            logging.error(f"Meraki API error while fetching clients for network {network_name} (ID: {network_id}): {e}")
-            # Continue to the next network
-        except Exception as e:
-            logging.error(f"An unexpected error occurred while processing network {network_name} (ID: {network_id}): {e}", exc_info=True)
-
->>>>>>> 571a863d
 
         logging.info(f"--- Finished processing network {network_idx + 1}/{len(networks_to_query_details)}: {network_name} (ID: {network_id}) ---")
 
